import pg from 'pg';

const { Client } = pg;
import express from "express";
import bodyParser from "body-parser";
import isBot from "isbot";
import querystring from "querystring";
import dotenv from "dotenv";
import bolt from "@slack/bolt";

const { App, LogLevel } = bolt;
import responseTime from "response-time";
import metrics from './metrics.js';
import { LRUCache } from 'lru-cache';
import { writeFile } from 'fs/promises';
import { createReadStream } from 'fs';
import path from 'path';
import { fileURLToPath } from 'url';
const __dirname = path.dirname(fileURLToPath(import.meta.url));

dotenv.config();

const cache = new LRUCache({ max: parseInt(process.env.CACHE_SIZE) });

const SlackApp = new App({
    token: process.env.SLACK_BOT_TOKEN,
    appToken: process.env.SLACK_APP_TOKEN,
    socketMode: true,
    logLevel: LogLevel.DEBUG,
});

const connectionString = process.env.DATABASE_URL;
const client = new Client({
    connectionString,
    ssl: {
        rejectUnauthorized: false
    }
});

client.connect();

const app = express();

app.use(forceHttps);
app.use(bodyParser.json());
app.use(bodyParser.urlencoded({ extended: true }));

const port = process.env.PORT || 3000;
app.listen(port, () => {
    console.log("Hack.club is up and running on port", port);
});

app.use(responseTime(function (req, res, time) {
    const reqTrace = req.method + "-" + res.statusCode;
    const timingStatKey = `http.response.${reqTrace}`;
    const codeStatKey = `http.response.${reqTrace}`
    metrics.timing(timingStatKey, time)
    metrics.increment(codeStatKey, 1)
}))

SlackApp.command("/hack.af", async ({ command, ack, respond }) => {
    await ack();

    const args = command.text.split(' ');
    const originalCommand = `${command.command} ${command.text}`;
    const isStaff = await isStaffMember(command.user_id);
    async function changeSlug(slug, newDestination) {
        newDestination = newDestination.replace(/^[\*_`]+|[\*_`]+$/g, '');
        let existingRes;
        try {
            existingRes = await client.query(
                `SELECT * FROM "Links" WHERE slug = $1`,
                [slug]
            );
        } catch (error) {
            console.error("Database error during SELECT:", error);
            throw new Error("Error checking for existing slug");
        }

        const isUpdate = existingRes && existingRes.rowCount > 0;

        if (isUpdate) {
            const lastDestination = decodeURIComponent(existingRes.rows[0].destination);
            try {
                await client.query(
                    `UPDATE "Links" SET destination = $1 WHERE slug = $2`,
                    [newDestination, slug]
                );

                await insertSlugHistory(slug, newDestination, 'Updated', '', command.user_id);
                return {
                    text: `Updated! Now hack.club/${slug} is switched from ${decodeURIComponent(lastDestination)} to ${newDestination}.`,
                    blocks: [
                        {
                            type: 'section',
                            text: {
                                type: 'mrkdwn',
                                text: `Updated! Now hack.club/${slug} is switched from ${decodeURIComponent(lastDestination)} to ${newDestination}.`,
                            },
                        },
                        {
                            type: 'context',
                            elements: [
                                {
                                    type: 'mrkdwn',
                                    text: `Request made by <@${command.user_id}>`,
                                },
                            ],
                        },
                    ],
                };
            } catch (error) {
                console.error("Database error during UPDATE:", error);
                throw new Error("Error updating the slug");
            }
        } else {
            try {
                await client.query(
                    `INSERT INTO "Links" ("Record Id", slug, destination) 
                    VALUES ($1, $2, $3)`,
                    [Math.random().toString(36).substring(2, 15), slug, newDestination]
                );

                await insertSlugHistory(slug, newDestination, 'Created', '', command.user_id);

                return {
                    text: `Created! Now hack.club/${slug} goes to ${newDestination}.`,
                    blocks: [
                        {
                            type: 'section',
                            text: {
                                type: 'mrkdwn',
                                text: `Created! Now hack.club/${slug} goes to ${newDestination}.`,
                            },
                        },
                        {
                            type: 'context',
                            elements: [
                                {
                                    type: 'mrkdwn',
                                    text: `Request made by <@${command.user_id}>`,
                                },
                            ],
                        },
                    ],
                };
            } catch (error) {
                console.error("Database error during INSERT:", error);
                throw new Error("Error creating the slug");
            }
        }
    }    

    async function searchSlug(searchTerm) {
        if (!searchTerm) {
            return {
                text: 'No slug provided. Please provide a slug to search for.',
                response_type: 'ephemeral'
            };
        }

        const isURL = searchTerm.startsWith('http://') || searchTerm.startsWith('https://');
        let searchQuery = "";
        let queryParams = [];
        const similarityThreshold = 0.3;

        if (isURL) {
            searchQuery = `
                SELECT * FROM "Links"
                WHERE destination ILIKE $1
                AND similarity(destination, $2) > $3
                ORDER BY similarity(destination, $2) DESC
                LIMIT 50;
            `;
            queryParams = [`%${encodeURIComponent(searchTerm)}%`, encodeURIComponent(searchTerm), similarityThreshold];
        } else {
            searchQuery = `
                SELECT * FROM "Links"
                WHERE (slug ILIKE $1 OR destination ILIKE $1)
                AND (similarity(slug, $2) > $3 OR similarity(destination, $2) > $3)
                ORDER BY GREATEST(similarity(slug, $2), similarity(destination, $2)) DESC
                LIMIT 50;
            `;
            queryParams = [`%${searchTerm}%`, searchTerm, similarityThreshold];
        }

        try {
            let res = await client.query(searchQuery, queryParams);
            let records = res.rows;

            if (records.length > 0) {
                const blocks = records.map(record => {
                    return {
                        type: 'section',
                        fields: [
                            {
                                type: 'mrkdwn',
                                text: `*Slug:* ${record.slug}`
                            },
                            {
                                type: 'mrkdwn',
                                text: `*Destination:* <${decodeURIComponent(record.destination)}|${decodeURIComponent(record.destination)}>`
                            }
                        ]
                    };
                });

                blocks.push({
                    type: 'context',
                    elements: [
                        {
                            type: 'mrkdwn',
                            text: `Request made by <@${command.user_id}>`
                        }
                    ]
                });

                return {
                    blocks
                };
            } else {
                if (isURL) searchTerm = decodeURIComponent(searchTerm);
                return {
                    text: `No matches found for ${searchTerm}.`,
                    response_type: 'ephemeral'
                };
            }
        } catch (error) {
            console.error('SQL error:', error);

            return {
                text: 'No slug found or there was an error with the query.',
                response_type: 'ephemeral'
            };
        }
    }

    async function shortenUrl(url) {
        const originalUrl = encodeURIComponent(url);
        let slug = Math.random().toString(36).substring(7);
        const recordId = Math.random().toString(36).substring(2, 15);

        const qrUrl = `https://api.qrserver.com/v1/create-qr-code/?data=https://hack.club/${slug}`;

        await client.query(`
      INSERT INTO "Links" ("Record Id", slug, destination, "Log", "Clicks", "QR URL", "Visitor IPs", "Notes") 
      VALUES ($1, $2, $3, $4, $5, $6, $7, $8)
    `, [recordId, slug, originalUrl, [], 0, qrUrl, [], '']);

        let msg = `Your short URL: https://hack.club/${slug} -> ${url}`;
        let blockMsg = `Your short URL: *<https://hack.club/${slug}|hack.club/${slug}>* -> ${url}`;

        if (isStaff) {
            msg += '\nTo change the destination URL, use `/hack.af set [slug] [new destination URL]`.';
            blockMsg += '\nTo change the destination URL, use `/hack.af set [slug] [new destination URL]`.';
        }

        return {
            text: msg,
            blocks: [
                {
                    type: 'section',
                    text: {
                        type: 'mrkdwn',
                        text: blockMsg,
                    }
                },
                {
                    type: 'image',
                    title: {
                        type: 'plain_text',
                        text: 'QR Code'
                    },
                    image_url: qrUrl,
                    alt_text: 'QR Code for your URL'
                },
                {
                    type: 'context',
                    elements: [
                        {
                            type: 'mrkdwn',
                            text: `Request made by <@${command.user_id}>`
                        }
                    ]
                }
            ]
        };
    }

    async function deleteSlug(slug) {
        cache.delete(slug)

        await client.query(`
        DELETE FROM "Links"
        WHERE slug = $1
      `, [slug]);

        return {
            text: `URL for slug ${slug} has been successfully deleted.`,
            blocks: [
                {
                    type: 'section',
                    text: {
                        type: 'mrkdwn',
                        text: `URL for slug ${slug} has been successfully deleted.`
                    }
                },
                {
                    type: 'context',
                    elements: [
                        {
                            type: 'mrkdwn',
                            text: `Request made by <@${command.user_id}>`
                        }
                    ]
                }
            ]
        };
    }

    async function showHelp(commandName) {
        return {
            text: `Hack.af help`,
            blocks: [
                {
                    type: 'section',
                    text: {
                        type: 'mrkdwn',
                        text: commandName
                            ? generateHelpText(commandName)
                            : Object.keys(commands).map((key) => generateHelpText(key)).join("\n\n")
                    }
                },
                {
                    type: 'context',
                    elements: [
                        {
                            type: 'mrkdwn',
                            text: `Request made by <@${command.user_id}>`
                        }
                    ]
                }
            ]
        }
    }

    function generateHelpText(commandName) {
        const { usage, helpEntry, parameters, staffRequired } = commands[commandName];
        let helpText = `\`${usage}\``;
        if (staffRequired) {
            helpText += `: (*Admin only*)`;
        }
        helpText += ` ${helpEntry}`;
        if (parameters) {
            helpText += `\n*Parameters*: ${parameters}`;
        }
        return helpText;
    }

    const commands = {
        set: {
            run: changeSlug,
            arguments: [2],
            staffRequired: true,
            helpEntry: "Shorten a URL to a custom slug.",
            usage: "/hack.af set [slug-name] [destination-url]",
            parameters: "[slug-name]: The custom slug you want to use.\n[destination-url]: The URL you want to shorten."
        },
        search: {
            run: searchSlug,
            arguments: [1],
            staffRequired: false,
            helpEntry: "Search for a particular slug in the database.",
            usage: "/hack.af search [slug-name]",
            parameters: "[slug-name]: The slug you want to search for."
        },
        shorten: {
            run: shortenUrl,
            arguments: [1],
            staffRequired: false,
            helpEntry: "Shorten any URL to a random hack.club link.",
            usage: "/hack.af shorten [url]",
            parameters: "[url]: The URL you want to shorten."
        },
        'delete': {
            run: deleteSlug,
            arguments: [1],
            staffRequired: true,
            helpEntry: "Delete a slug from the database.",
            usage: "/hack.af delete [slug-name]",
            parameters: "[slug-name]: The slug you want to delete."
        },
        help: {
            run: showHelp,
            arguments: [0, 1],
            staffRequired: false,
            helpEntry: "Show help documentation.",
            usage: "/hack.af help"
        },
        metrics: {
            run: getMetrics,
            arguments: [1],
            staffRequired: true,
            helpEntry: "Retrieve and display metrics for a specific slug.",
            usage: "/hack.af metrics [slug-name]",
            parameters: "[slug-name]: The slug you want to retrieve metrics for."
        },
        history: {
            run: getHistory,
            arguments: [1],
            staffRequired: true,
            helpEntry: "Retrieve history of slugs over time.",
            usage: "/hack.af history [slug-name]",
            parameters: "[slug-name]: The slug you want to retrieve history of."
        },
        note: {
            run: updateNotes,
            arguments: [-1],
            staffRequired: true,
            helpEntry: "Add or update notes to a slug.",
            usage: "/hack.af note [slug-name] [note-content]",
            parameters: "[slug-name]: The slug you want to add/update a note for.\n[note-content]: The content of the note."
        },
        audit: {
            run: auditChanges,
            arguments: [2],
            staffRequired: true,
            helpEntry: "List all changes to slugs within a given time period.",
            usage: "/hack.af audit [YYYY-MM-DD] [YYYY-MM-DD]",
            parameters: "[YYYY-MM-DD]: The start date for the audit search.\n[YYYY-MM-DD]: The end date for the audit search."
        },
        geolocation: {
            run: getGeolocation,
            arguments: [1],
            staffRequired: true,
            helpEntry: "Retrieve IP addresses for a specific slug.",
            usage: "/hack.af geolocation [slug-name]",
            parameters: "[slug-name]: The slug you want to retrieve IP addresses for."
        }
    }

    const commandEntry = commands[args[0]] || commands.help

    if (commandEntry.staffRequired && !isStaff)
        return await respond({
            text: `Sorry, only staff can use this command. \`${originalCommand}\``,
            response_type: 'ephemeral'
        });

    const acceptsVariableArguments = commandEntry.arguments.includes(-1);

    if (!acceptsVariableArguments && !commandEntry.arguments.includes(args.length - 1))
        return await respond({
            text: `The command accepts ${commandEntry.arguments.join(', ')} arguments, but you supplied ${args.length - 1}. Please check your formatting. \`${originalCommand}\``,
            response_type: 'ephemeral'
        });

    try {

        metrics.increment(`botcommands.${args[0]}.attempt`, 1);

        let result;
        console.log("Command entry:", commandEntry);
        if (commandEntry.run === getGeolocation) {
            result = await getGeolocation(command);
        } else {
            result = acceptsVariableArguments ?
                await commandEntry.run(...args.slice(1)) :
                await commandEntry.run(...args.slice(1, commandEntry.arguments[0] + 1));

            result.blocks.push({
                type: 'context',
                elements: [{
                    type: 'mrkdwn',
                    text: `\`${originalCommand}\``
                }]
            });
        }
        await respondEphemeral(respond, result);

        metrics.increment(`botcommands.${args[0]}.success`, 1);


    } catch (error) {
        metrics.increment(`botcommands.${args[0]}.error`, 1);

        await respond({
            text: `There was an error processing your request: ${error.message}. \`${originalCommand}\``,
            response_type: 'ephemeral'
        });
        console.error(error);
    }
})

app.get("/ping", (_req, res) => {
    res.send("pong");
});

app.get("/vip/:id", (req, res) => {
    lookup("vip").then(
        (result) => {
            res.redirect(302, result + req.params.id);
        },
        (error) => {
            res.status(error);
        }
    );
});

app.get("/glitch", (req, res) => {
    res.set('Content-Type', 'text/html');
    res.send(Buffer.from(`<meta http-equiv="refresh" content="0; url='https://glitch.com/edit/#!/remix/intro-workshop-starter/84e5e504-d255-4505-b104-fa2955ef8311'" />`));
});

app.get("/gib/:org", (req, res) => {
    res.redirect(302, "https://hcb.hackclub.com/donations/start/" + req.params.org);
});

app.get("/*", (req, res) => {
    let slug = decodeURIComponent(req.path.substring(1));
    const query = req.query;

    if (slug.endsWith("/")) {
        slug = slug.substring(0, slug.length - 1);
    }

    if (slug === "") slug = "/";

    logAccess(
        getClientIp(req),
        req.headers["user-agent"],
        slug,
        req.protocol + "://" + req.get("host") + req.originalUrl
    );

    lookup(decodeURI(slug)).then(
        (destination) => {
            var fullUrl = decodeURIComponent(destination.destination);
            if (!/^https?:\/\//i.test(fullUrl)) {
                fullUrl = 'http://' + fullUrl;
            }

            var resultQuery = combineQueries(
                querystring.parse(new URL(fullUrl).search),
                query
            );

            const parsedDestination = new URL(fullUrl);
            const finalURL = parsedDestination.origin + parsedDestination.pathname + resultQuery + parsedDestination.hash;

            console.log("Destination: ", destination);
            console.log("Full URL: ", fullUrl);
            console.log("Parsed Destination: ", parsedDestination.href);
            console.log("Result Query: ", resultQuery);
            console.log("Final URL: ", finalURL);

            res.redirect(307, finalURL);
        },
        (_err) => {
            res.redirect(302, "https://hackclub.com/404");
        }
    ).catch((_err) => {
        res.redirect(302, "https://goo.gl/" + slug);
    });
});


function combineQueries(q1, q2) {

    for (let key in q1) {
        if (key[0] === "?") {
            q1[key.substring(1)] = q1[key];
            delete q1[key];
        }
    }

    for (let key in q2) {
        if (key[0] === "?") {
            q2[key.substring(1)] = q2[key];
            delete q2[key];
        }
    }

    const combinedQuery = { ...q1, ...q2 };
    let combinedQueryString = querystring.stringify(combinedQuery);

    if (combinedQueryString) {
        combinedQueryString = "?" + combinedQueryString;
    }

    return combinedQueryString;
}


const lookup = async (slug) => {
    try {
        if (cache.has(slug)) {
            metrics.increment("lookup.cache.hit", 1);
            console.log("Cache has what I needed.");
            console.log(cache.get(slug));
            return cache.get(slug);
        } else {
            metrics.increment("lookup.cache.miss", 1);
            console.log("Can't find useful data in cache. Asking PostgreSQL.");
            const res = await client.query('SELECT * FROM "Links" WHERE slug=$1', [slug]);

            if (res.rows.length > 0) {
                const record = res.rows[0];
                cache.set(slug, record);

                return cache.get(slug);
            } else {
                console.log(`No match found for slug: ${slug}`);
                throw new Error('Slug not found');
            }
        }
    } catch (error) {
        console.error(error);
        throw error;
    }
};

async function logAccess(ip, ua, slug, url) {
    if (process.env.LOGGING === "off") return;

    const botUA = ["apex/ping/v1.0"];
    if (process.env.BOT_LOGGING === "off" && (isBot(ua) || botUA.includes(ua))) return;

    let linkData;
    try {
        linkData = await lookup(slug);
        if (linkData === null) {
            console.log("Slug not found, skipping logging");
            return;
        }
    } catch (e) {
        console.log(e);
    }

    const recordId = Math.random().toString(36).substring(2, 15);
    const timestamp = new Date().toISOString();
    const descriptiveTimestamp = new Date();

    const data = {
        record_id: recordId,
        timestamp: timestamp,
        descriptive_timestamp: descriptiveTimestamp,
        client_ip: ip,
        slug: slug,
        url: url,
        user_agent: ua,
        bot: isBot(ua) || botUA.includes(ua),
        counter: 1
    };

    client.query(
        `INSERT INTO "Log" ("Record Id", "Timestamp", "Descriptive Timestamp", "Client IP", "Slug", "URL", "User Agent", "Counter") VALUES ($1, $2, $3, $4, $5, $6, $7, $8)`,
        [data.record_id, data.timestamp, data.descriptive_timestamp, data.client_ip, data.slug, data.url, data.user_agent, data.counter],
        (err, _res) => {
            if (err) {
                console.error('Error inserting log:', err);
            } else {
                client.query(
                    `UPDATE "Links" SET "Clicks" = "Clicks" + 1, "Log" = array_append("Log", $1), "Visitor IPs" = array_append("Visitor IPs", $2) WHERE "slug" = $3`,
                    [data.record_id, data.client_ip, data.slug],
                    (updateErr, updateRes) => {
                        if (updateErr) {
                            console.error('Error updating Links:', updateErr);
                        } else {
                            console.log('Links updated successfully:', updateRes);
                        }
                    }
                );
            }
        }
    );
}

async function getMetrics(slug) {
    try {
        console.log(`Getting metrics for slug: ${slug}`);
        const logRes = await client.query('SELECT * FROM "Log" WHERE "Slug"=$1', [slug]);
        console.log('Log Query result:', logRes);

        const linkRes = await client.query('SELECT "Clicks" FROM "Links" WHERE "slug"=$1', [slug]);
        console.log('Link Query result:', linkRes);

        if (logRes.rows.length > 0 || (linkRes.rows.length > 0 && linkRes.rows[0].Clicks > 0)) {
            const logData = logRes.rows.length > 0 ? logRes.rows[0] : null;
            const clicks = linkRes.rows.length > 0 ? linkRes.rows[0].Clicks : 0;

            console.log('Raw log data:', logData);
            console.log('Clicks:', clicks);

            const formattedLogData = formatLogData(logData, clicks);

            return {
                text: `Metrics for slug ${slug}:`,
                blocks: [
                    {
                        type: 'section',
                        text: {
                            type: 'mrkdwn',
                            text: formattedLogData
                        }
                    }
                ]
            };
        } else {
            return {
                text: `No metrics found for slug ${slug}.`,
                blocks: [
                    {
                        type: 'section',
                        text: {
                            type: 'mrkdwn',
                            text: `No metrics found for slug ${slug}.`
                        }
                    }
                ]
            };
        }
    } catch (error) {
        console.error('Error in getMetrics:', error);
        return {
            text: 'There was an error retrieving metrics.',
            blocks: [
                {
                    type: 'section',
                    text: {
                        type: 'mrkdwn',
                        text: 'There was an error retrieving metrics.'
                    }
                }
            ]
        };
    }
}

async function getHistory(slug) {
    const history = await getSlugHistory(slug);
    const note = await getNotes(slug)
    return formatHistory(history, note);
}

async function updateNotes(...args) {

    console.log(args);

    const slug = args[0];

    const Note = args.slice(1).join(' ');

    try {
        const res = await client.query(`
        UPDATE "Links" SET "Notes" = $1 WHERE "slug" = $2 RETURNING *
        `, [Note, slug]);
        if (res.rowCount > 0) {
            console.log("Note updated successfully");
            return {
                text: `Note updated successfully \n New Note for ${slug} is ${Note}`,
                response_type: 'ephemeral'
            }
        } else {
            console.log("Slug not found");
            return {
                text: `Slug not found`,
                response_type: 'ephemeral'
            }
        }
    } catch (error) {
        console.error("Database error:", error);
        return {
            text: `An error occurred while updating the note`,
            response_type: 'ephemeral'
        }
    }
}

async function getNotes(slug) {
    try {
        const res = await client.query(`
            SELECT "Notes" FROM "Links" WHERE slug = $1 LIMIT 1
        `, [slug]);

        if (res.rows.length > 0) {
            return res.rows[0]["Notes"];
        } else {
            console.log(`No notes found for slug=${slug}`);
            return '';
        }
    } catch (error) {
        console.error("Database error in getNotes:", error);
        throw error;
    }
}

async function respondEphemeral(response, message) {
    return await response({
        ...message,
        response_type: 'ephemeral'
    });
}

async function insertSlugHistory(slug, newDestination, actionType, note, changedBy) {
    console.log("Inside insertSlugHistory with values:", slug, newDestination, actionType, note, changedBy);
    try {

        const result = await client.query(`
            SELECT MAX(version) as latest_version FROM "slughistory" WHERE slug = $1;
        `, [slug]);


        const latestVersion = result.rows[0].latest_version || 0;
        const nextVersion = latestVersion + 1;

        await client.query(`
            INSERT INTO "slughistory" (slug, new_url, action_type, note, version, changed_by, changed_at)
            VALUES ($1, $2, $3, $4, $5, $6, CURRENT_TIMESTAMP);
        `, [slug, newDestination, actionType, note, nextVersion, changedBy]);
    } catch (error) {
        console.error("Database error in insertSlugHistory:", error);
    }
}

async function getSlugHistory(slug) {
    console.log("Fetching slug history for slug:", slug);

    try {
        let res = await client.query(`
            SELECT * FROM "slughistory" WHERE slug = $1 ORDER BY version DESC;
        `, [slug]);

        console.log("Query result rows:", res.rows);

        if (res.rows.length === 0) {
            console.log("No records found for slug in 'slughistory':", slug, ". Fetching from 'Log'...");

            let logResult = await client.query(`
                SELECT * FROM "Log" WHERE "Slug" = $1 LIMIT 1;
            `, [slug]);

            if (logResult.rows.length === 0) {
                logResult = await client.query(`
                    SELECT * FROM "Log" WHERE "Slug" = $1 LIMIT 1;
                `, [`{${slug}}`]);
            }

            if (logResult.rows.length > 0) {
                const logData = logResult.rows[0];
                const cleanSlug = logData["Slug"].replace(/[{}]/g, '');
                const newDestination = logData["URL"];
                const date = logData["Descriptive Timestamp"]

                console.log(`Found slug=${slug} in "Log". Inserting into "slughistory"...`);

                await client.query(`
                    INSERT INTO "slughistory" (slug, new_url, action_type, note, version, changed_by, changed_at)
                    VALUES ($1, $2, $3, $4, $5, $6, $7);
                `, [cleanSlug, newDestination, 'Created', '', 1, '', date]);

                res = await client.query(`
                    SELECT * FROM "slughistory" WHERE slug = $1 ORDER BY version DESC;
                `, [slug]);
            } else {
                console.log("No records found for slug in 'Log':", slug);
                return {
                    text: `No records found for slug in 'Log': ${slug}`,
                    response_type: 'ephemeral'

                }
            }
        }

        return res.rows;
    } catch (error) {
        console.error("SQL Error: ", error);
        return {
            text: 'No slug found or Error fetching slug history.',
            response_type: 'ephemeral'

        }
    }
}

function formatHistory(history, note) {

    console.log("history: " + history);

    const blocks = history.map(record => {
        return {
            type: 'section',
            fields: [
                {
                    type: 'mrkdwn',
                    text: `*Version:* ${record.version}`
                },
                {
                    type: 'mrkdwn',
                    text: `*New URL:* ${decodeURIComponent(record.new_url)}`
                },
                {
                    type: 'mrkdwn',
                    text: `*Changed By:* ${record.changed_by}`
                },
                {
                    type: 'mrkdwn',
                    text: `*Changed At:* ${new Date(record.changed_at).toLocaleString()}`
                },
                {
                    type: 'mrkdwn',
                    text: `*Action Type:* ${record.action_type}`
                },
                {
                    type: 'mrkdwn',
                    text: `*Note:* ${note}`
                }
            ]
        };
    });

    return {
        blocks
    };
}

function formatLogData(logData, clicks) {
    return `
        *Timestamp:* ${logData?.["Timestamp"] || 'N/A'}
        *Slug:* ${logData?.["Slug"] || 'N/A'}
        *URL:* ${logData?.["URL"] || 'N/A'}
        *Clicks:* ${clicks || 'N/A'}
    `;
}

async function auditChanges(date1, date2, limit = 50) {
    if (!date1 || !date2) {
        console.error(`recordChanges: One or both dates are undefined - date1: ${date1}, date2: ${date2}`);
        return {
            text: 'There was an error with the dates. Please use the format YYYY-MM-DD for both dates.',
            response_type: 'ephemeral'
        };
    }

    const startDate = new Date(date1).toISOString();
    const endDate = new Date(date2);
    endDate.setUTCHours(23, 59, 59, 999);
    const endDateString = endDate.toISOString();

    try {
        const res = await client.query(`
            SELECT * FROM "slughistory"
            WHERE changed_at >= $1 AND changed_at <= $2
            ORDER BY changed_at DESC
            LIMIT $3;
        `, [startDate, endDateString, limit]);

        if (res.rows.length > 0) {
            const blocks = res.rows.map(record => {
                const slugText = /^https?:\/\//.test(record.slug)
                    ? record.slug
                    : `hack.club/${record.slug}`;

                return {
                    type: 'section',
                    fields: [
                        {
                            type: 'mrkdwn',
                            text: `*Slug:* ${slugText}`
                        },
                        {
                            type: 'mrkdwn',
                            text: `*Action:* ${record.action_type}`
                        },
                        {
                            type: 'mrkdwn',
                            text: `*Changed By:* ${record.changed_by}`
                        },
                        {
                            type: 'mrkdwn',
                            text: `*Date:* ${new Date(record.changed_at).toISOString()}`
                        }
                    ]
                };
            });

            let responseText = `Changes from ${date1} to ${date2}:`;
            if (res.rows.length === limit) {
                responseText += ` Only the latest ${limit} changes are shown. There might be more changes that are not displayed.`;
            }

            return {
                text: responseText,
                blocks: blocks,
                response_type: 'ephemeral'
            };
        } else {
            return {
                text: `No changes found between ${date1} and ${date2}.`,
                response_type: 'ephemeral'
            };
        }
    } catch (error) {
        console.error('recordChanges:', error);
        return {
            text: `An error occurred while retrieving the records.`,
            response_type: 'ephemeral'
        };
    }
}

async function getGeolocation(command) {
    try {
        const slug = command.text.split(' ')[1];
        const queryResult = await client.query(
            `SELECT "Timestamp", "Client IP" FROM "Log" WHERE "Slug" = $1 ORDER BY "Timestamp" DESC;`,
            [slug]
        );
        if (queryResult.rows.length > 0) {
            
            const data = queryResult.rows;

            let csvData = 'timestamp,ip\n';
            
            data.forEach(row => {
                csvData += `${row.Timestamp},${row['Client IP']}\n`;
            });

            const filePath = await createCSVFile(csvData, slug);

            const dmResponse = await SlackApp.client.conversations.open({
                token: process.env.SLACK_BOT_TOKEN,
                users: command.user_id
            });

            await SlackApp.client.files.upload({
                channels: dmResponse.channel.id,
                file: createReadStream(filePath),
                filename: path.basename(filePath),
                token: process.env.SLACK_BOT_TOKEN
            });

            await insertSlugHistory(slug, 'Geolocation data retrieved', 'Used', '', command.user_id);

            return {
                text: `The geolocation data for slug ${slug} has been sent to your direct messages.`,
                response_type: 'ephemeral'
            };
        } else {
            return {
                text: `No geolocation data found for slug ${slug}.`,
                response_type: 'ephemeral'
            };
        }
    } catch (error) {
        console.error('Error in getGeolocation:', error);
        return {
            text: `An error occurred while retrieving geolocation data for slug ${slug}.`,
            response_type: 'ephemeral'
        };
    }
}

async function createCSVFile(csvData, slug) {
    const filePath = path.join(__dirname, `${slug}_visitor_IPs_Timestamp.csv`);
    await writeFile(filePath, csvData); 
    return filePath;
}

function getClientIp(req) {
    const forwardedIpsStr = req.header("x-forwarded-for");
    if (forwardedIpsStr) {
        const forwardedIps = forwardedIpsStr.split(",");
        return forwardedIps[0];
    }
    return req.connection.remoteAddress;
}

function forceHttps(req, res, next) {
    if (
        !req.secure &&
        req.get("x-forwarded-proto") !== "https" &&
        process.env.NODE_ENV !== "development"
    ) {
        return res.redirect("https://" + req.get("host") + req.url);
    }
    next();
}

const isStaffMember = async (userId) => {
    const allowedUsers = new Set([
        'U04QH1TTMBP', // graham
        'U0C7B14Q3',   // max
        'U0266FRGP',   // zrl
        'U032A2PMSE9', // kara
        'USNPNJXNX',   // sam
        'U022XFD2TML', // ian
        'U013B6CPV62', // caleb
        'U014E8132DB', // shubham panth
        'U03DFNYGPCN', // MR. MALTED WHEATIES ESQ.
        'U02CWS020SD', // ALEX AKA ICE SPICE 2
        'U02UYFZQ0G0', // cheru :O
        'U041FQB8VK2', // thomas
        'U01MPHKFZ7S', // Arv
        'U0161JDSHGR', // sarthak
        'U04MDFEBL2U', // alex s
        'U019PF0KNE6', // belle
        'U045B4BQ2T0', // dieter
        'U04BBP8H9FA', // shawn
        'UN79ZPYMQ',   // gary
        'U014ND5P1N2',  // fayd
        'U02C9DQ7ZL2', // toby
        'U05NX48GL3T', // jasperrrrrrr
        'U022FMN61SB' // leo
    ]);
    return allowedUsers.has(userId)
};

(async () => {
    await SlackApp.start();
<<<<<<< HEAD
    console.log("Hack.club Slack is running!");
=======
    console.log("Hack.af Slack is running!");
    metrics.increment('hack.af.start', 1);
>>>>>>> f0777f7c
})();<|MERGE_RESOLUTION|>--- conflicted
+++ resolved
@@ -1118,10 +1118,6 @@
 
 (async () => {
     await SlackApp.start();
-<<<<<<< HEAD
     console.log("Hack.club Slack is running!");
-=======
-    console.log("Hack.af Slack is running!");
     metrics.increment('hack.af.start', 1);
->>>>>>> f0777f7c
 })();