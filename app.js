<<<<<<< HEAD
import pg from 'pg';
const { Client } = pg;
import express from "express";
import bodyParser from "body-parser";
import isBot from "isbot";
import querystring from "querystring";
import dotenv from "dotenv";
import bolt from "@slack/bolt";
const { App, LogLevel } = bolt;

dotenv.config();

const SlackApp = new App({
  token: process.env.SLACK_BOT_TOKEN,
  appToken: process.env.SLACK_APP_TOKEN,
  socketMode: true,
  logLevel: LogLevel.DEBUG,
});

const connectionString = process.env.DATABASE_URL;
const client = new Client({
  connectionString,
  ssl: {
    rejectUnauthorized: false
  }
});

client.connect();
=======
require("dotenv").config();

var Airtable = require("airtable");
var express = require("express");
var bodyParser = require("body-parser");
var isBot = require("isbot");
var querystring = require("querystring");
var responseTime = require("response-time");
var metrics = require("./metrics.js")
>>>>>>> d47262ff

const app = express();

app.use(forceHttps);
app.use(bodyParser.json());
app.use(bodyParser.urlencoded({ extended: true }));

const port = process.env.PORT || 3000;
app.listen(port, () => {
  console.log("Hack.af is up and running on port", port);
});

<<<<<<< HEAD
SlackApp.command("/hack.af", async ({ command, ack, say }) => {
  await ack();
  const originalUrl = command.text.split(' ')[0];
  let slug = Math.random().toString(36).substring(7);
  const customSlug = command.text.split(' ')[1];
  const recordId = Math.random().toString(36).substring(2, 15);
=======

app.use(responseTime(function (req, res, time) {
  const stat = (req.method + "-" + req.url.split('?')[0].split('/')[1]).toLowerCase()
    .replace(/[:.]/g, '')
    .replace(/\//g, '_')
  const httpCode = res.statusCode
  const timingStatKey = `http.response.${stat}`
  const codeStatKey = `http.response.${stat}.${httpCode}`
  metrics.timing(timingStatKey, time)
  metrics.increment(codeStatKey, 1)
}))
>>>>>>> d47262ff

  const isStaff = await isStaffMember(command.user_id);
  if (isStaff && customSlug) {
    slug = customSlug;
  }

  const qrUrl = `https://api.qrserver.com/v1/create-qr-code/?data=https://hack.af/${slug}`;
  await client.query(`
  INSERT INTO "Links" ("Record Id", slug, destination, "Log", "Clicks", "QR URL", "Visitor IPs", "Notes") 
  VALUES ($1, $2, $3, $4, $5, $6, $7, $8)
`, [recordId, slug, originalUrl, [], 0, qrUrl, [], '']
  );
  await say({
    blocks: [
      {
        type: 'section',
        text: {
          type: 'mrkdwn',
          text: `Your short URL: https://hack.af/${slug}`
        },
      },
      {
        type: 'image',
        title: {
          type: 'plain_text',
          text: 'QR Code'
        },
        image_url: qrUrl,
        alt_text: 'QR Code for your URL'
      }
    ]
  });
});

app.get("/ping", (_req, res) => {
  res.send("pong");
});

app.get("/vip/:id", (req, res) => {
  lookup("vip").then(
    (result) => {
      res.redirect(302, result + req.params.id);
    },
    (error) => {
      res.status(error);
    }
  );
});

app.get("/glitch", (req, res) => {
  res.set('Content-Type', 'text/html');
  res.send(Buffer.from(`<meta http-equiv="refresh" content="0; url='https://glitch.com/edit/#!/remix/intro-workshop-starter/84e5e504-d255-4505-b104-fa2955ef8311'" />`));
});

app.get("/gib/:org", (req, res) => {
  res.redirect(302, "https://bank.hackclub.com/donations/start/" + req.params.org);
});

app.get("/*", (req, res) => {
  let slug = req.path.substring(1);
  const query = req.query;

  if (slug.endsWith("/")) {
    slug = slug.substring(0, slug.length - 1);
  }

  if (slug === "") slug = "/";

  logAccess(
    getClientIp(req),
    req.headers["user-agent"],
    slug,
    req.protocol + "://" + req.get("host") + req.originalUrl
  );

  lookup(decodeURI(slug)).then(
    (destination) => {
      var fullUrl = destination.destination;
      if (!/^https?:\/\//i.test(fullUrl)) {
        fullUrl = 'http://' + fullUrl;
      }
      var resultQuery = combineQueries(
        querystring.parse(new URL(fullUrl).search),
        query
      );
      const parsedDestination = new URL(fullUrl);
      const finalURL = parsedDestination.origin + parsedDestination.pathname + resultQuery + parsedDestination.hash
      res.redirect(307, finalURL)
    },
    (_err) => {
      res.redirect(302, "https://hackclub.com/404");
    }
  ).catch((_err) => {
    res.redirect(302, "https://goo.gl/" + slug);
  });
});

function combineQueries(q1, q2) {
  const combinedQuery = { ...q1, ...q2 };
  let combinedQueryString = querystring.stringify(combinedQuery);
  if (combinedQueryString) {
    combinedQueryString = "?" + combinedQueryString;
  }
  return combinedQueryString;
}

const lookup = async (slug) => {
  try {
    const res = await client.query('SELECT * FROM "Links" WHERE slug=$1', [slug])

<<<<<<< HEAD
    if (res.rows.length > 0) {
      return res.rows[0];
    } else {
      throw new Error('Slug not found');
=======
    if (cache[slug] && timeNow < cache[slug].expires) {
      // valid cache
      metrics.increment("lookup.cache.hit", 1);
      console.log("Yeet. Cache has what I needed.");
      console.log(cache[slug]);
      resolve(idOnly ? cache[slug].id : cache[slug].dest);
    } else {
      metrics.increment("lookup.cache.miss", 1);
      console.log("Oops. Can't find useful data in cache. Asking Airtable.");
      base("Links")
        .select({
          filterByFormula: '{slug} = "' + slug + '"',
        })
        .eachPage(
          function page(records, fetchNextPage) {
            if (records.length > 0) {
              records.forEach(function (record) {
                cache[slug] = {
                  id: record.getId(),
                  dest: record.get("destination"),
                  expires: timeNow + parseInt(process.env.CACHE_EXPIRATION),
                };

                if (idOnly) resolve(record.getId());
                else resolve(record.get("destination"));
              });
            } else {
              fetchNextPage();
            }
          },
          function done(err) {
            if (err) {
              // api jam
              console.error(err);
              reject(500);
            } else {
              // all records scanned - no match
              reject(404);
            }
          }
        );
>>>>>>> d47262ff
    }
  } catch (error) {
    throw error;
  }
};

async function logAccess(ip, ua, slug, url) {
  if (process.env.LOGGING === "off") return;

  const botUA = ["apex/ping/v1.0"];
  if (process.env.BOT_LOGGING === "off" && (isBot(ua) || botUA.includes(ua))) return;

  let linkData;
  try {
    linkData = await lookup(slug);
    if (linkData === null) {
      console.log("Slug not found, skipping logging");
      return;
    }
  } catch (e) {
    console.log(e);
  }

  const recordId = Math.random().toString(36).substring(2, 15);
  const timestamp = new Date().toISOString();
  const descriptiveTimestamp = new Date();

  const data = {
    record_id: recordId,
    timestamp: timestamp,
    descriptive_timestamp: descriptiveTimestamp,
    client_ip: ip,
    slug: slug,
    url: url,
    user_agent: ua,
    bot: isBot(ua) || botUA.includes(ua),
    counter: 1
  };

  client.query(
    `INSERT INTO "Log" ("Record Id", "Timestamp", "Descriptive Timestamp", "Client IP", "Slug", "URL", "User Agent", "Counter")
    VALUES ($1, $2, $3, $4, $5, $6, $7, $8)`,
    [data.record_id, data.timestamp, data.descriptive_timestamp, data.client_ip, data.slug, data.url, data.user_agent, data.counter],
    (err, _res) => {
      if (err) {
        console.error(err);
      } else {
        console.log("Logged access:", data);
        client.query(`UPDATE "Links" SET "Clicks" = "Clicks" + 1, "Log" = array_append("Log", $1), "Visitor IPs" = array_append("Visitor IPs", $2) WHERE "slug" = $3`, [data.record_id, data.client_ip, data.slug]);
      }
    }
  );
}

function getClientIp(req) {
  const forwardedIpsStr = req.header("x-forwarded-for");
  if (forwardedIpsStr) {
    const forwardedIps = forwardedIpsStr.split(",");
    return forwardedIps[0];
  }
  return req.connection.remoteAddress;
}

function forceHttps(req, res, next) {
  if (
    !req.secure &&
    req.get("x-forwarded-proto") !== "https" &&
    process.env.NODE_ENV !== "development"
  ) {
    return res.redirect("https://" + req.get("host") + req.url);
  }
  next();
}

const isStaffMember = async (userId) => {
  const params = {
    usergroup: 'S0DJXPY14'
  };

  try {
    const result = await SlackApp.client.usergroups.users.list(params);
    return result.users.includes(userId);
  } catch (error) {
    console.error(error);
    return false;
  }
};

(async () => {
  await SlackApp.start();
  console.log("Hack.af Slack is running!");
})();<|MERGE_RESOLUTION|>--- conflicted
+++ resolved
@@ -1,4 +1,3 @@
-<<<<<<< HEAD
 import pg from 'pg';
 const { Client } = pg;
 import express from "express";
@@ -8,6 +7,8 @@
 import dotenv from "dotenv";
 import bolt from "@slack/bolt";
 const { App, LogLevel } = bolt;
+var responseTime = require("response-time");
+var metrics = require("./metrics.js")
 
 dotenv.config();
 
@@ -27,17 +28,6 @@
 });
 
 client.connect();
-=======
-require("dotenv").config();
-
-var Airtable = require("airtable");
-var express = require("express");
-var bodyParser = require("body-parser");
-var isBot = require("isbot");
-var querystring = require("querystring");
-var responseTime = require("response-time");
-var metrics = require("./metrics.js")
->>>>>>> d47262ff
 
 const app = express();
 
@@ -49,15 +39,6 @@
 app.listen(port, () => {
   console.log("Hack.af is up and running on port", port);
 });
-
-<<<<<<< HEAD
-SlackApp.command("/hack.af", async ({ command, ack, say }) => {
-  await ack();
-  const originalUrl = command.text.split(' ')[0];
-  let slug = Math.random().toString(36).substring(7);
-  const customSlug = command.text.split(' ')[1];
-  const recordId = Math.random().toString(36).substring(2, 15);
-=======
 
 app.use(responseTime(function (req, res, time) {
   const stat = (req.method + "-" + req.url.split('?')[0].split('/')[1]).toLowerCase()
@@ -69,7 +50,24 @@
   metrics.timing(timingStatKey, time)
   metrics.increment(codeStatKey, 1)
 }))
->>>>>>> d47262ff
+
+SlackApp.command("/hack.af", async ({ command, ack, say }) => {
+  await ack();
+  const originalUrl = command.text.split(' ')[0];
+  let slug = Math.random().toString(36).substring(7);
+  const customSlug = command.text.split(' ')[1];
+  const recordId = Math.random().toString(36).substring(2, 15);
+
+app.use(responseTime(function (req, res, time) {
+  const stat = (req.method + "-" + req.url.split('?')[0].split('/')[1]).toLowerCase()
+    .replace(/[:.]/g, '')
+    .replace(/\//g, '_')
+  const httpCode = res.statusCode
+  const timingStatKey = `http.response.${stat}`
+  const codeStatKey = `http.response.${stat}.${httpCode}`
+  metrics.timing(timingStatKey, time)
+  metrics.increment(codeStatKey, 1)
+}))
 
   const isStaff = await isStaffMember(command.user_id);
   if (isStaff && customSlug) {
@@ -179,13 +177,6 @@
 const lookup = async (slug) => {
   try {
     const res = await client.query('SELECT * FROM "Links" WHERE slug=$1', [slug])
-
-<<<<<<< HEAD
-    if (res.rows.length > 0) {
-      return res.rows[0];
-    } else {
-      throw new Error('Slug not found');
-=======
     if (cache[slug] && timeNow < cache[slug].expires) {
       // valid cache
       metrics.increment("lookup.cache.hit", 1);
@@ -227,7 +218,6 @@
             }
           }
         );
->>>>>>> d47262ff
     }
   } catch (error) {
     throw error;
