--- conflicted
+++ resolved
@@ -425,16 +425,11 @@
     'USNPNJXNX',   //sam
     'U022XFD2TML', //ian
     'U013B6CPV62', //caleb
-<<<<<<< HEAD
     'U014E8132DB',  //shubham panth
     'U03DFNYGPCN' //MR. MALTED WHEATIES ESQ.
-=======
-    'U014E8132DB',  //shubham
-    'U03DFNYGPCN', //MR. MALTED WHEATIES ESQ.
     'U02CWS020SD', // ALEX AKA ICE SPICE 2
     'U02UYFZQ0G0', // cheru :O
     'U041FQB8VK2' // thomas
->>>>>>> 8edcb787
  ]);
  return allowedUsers.has(userId)
 };
