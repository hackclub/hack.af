--- conflicted
+++ resolved
@@ -1182,11 +1182,8 @@
         'U075RTSLDQ8', // Angad
         'U078DFX40A2', //Emma
         'U05JNJZJ0BS',  // CAN
-<<<<<<< HEAD
-        'U020X4GCWSF'   // rushil
-=======
+        'U020X4GCWSF',   // rushil
         'U085US8GYG6' // Shaan :)
->>>>>>> ded8733a
     ]);
     return allowedUsers.has(userId)
 };
