--- conflicted
+++ resolved
@@ -46,22 +46,11 @@
 });
 
 app.use(responseTime(function (req, res, time) {
-<<<<<<< HEAD
-    const stat = (req.method + "-" + req.url.split('?')[0].split('/')[1]).toLowerCase()
-        .replace(/[:.]/g, '')
-        .replace(/\//g, '_')
-    const httpCode = res.statusCode
-    const timingStatKey = `http.response.${stat}`
-    const codeStatKey = `http.response.${stat}.${httpCode}`
-    metrics.timing(timingStatKey, time)
-    metrics.increment(codeStatKey, 1)
-=======
   const reqTrace = req.method + "-" + res.statusCode;
   const timingStatKey = `http.response.${reqTrace}`;
   const codeStatKey = `http.response.${reqTrace}`
   metrics.timing(timingStatKey, time)
   metrics.increment(codeStatKey, 1)
->>>>>>> 4a083e18
 }))
 
 
