--- conflicted
+++ resolved
@@ -7,14 +7,8 @@
   "license": "MIT",
   "type": "module",
   "dependencies": {
-<<<<<<< HEAD
     "dotenv": "^8.6.0",
     "express": "^4.17.1",
-=======
-    "airtable": "^0.7.2",
-    "dotenv": "^8.1.0",
-    "express": "^4.17.3",
->>>>>>> 2ede210e
     "http-auth": "^3.2.3",
     "isbot": "^2.4.0",
     "pg": "^8.10.0",
